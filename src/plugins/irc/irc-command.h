/*
 * Copyright (C) 2003-2018 Sébastien Helleu <flashcode@flashtux.org>
 *
 * This file is part of WeeChat, the extensible chat client.
 *
 * WeeChat is free software; you can redistribute it and/or modify
 * it under the terms of the GNU General Public License as published by
 * the Free Software Foundation; either version 3 of the License, or
 * (at your option) any later version.
 *
 * WeeChat is distributed in the hope that it will be useful,
 * but WITHOUT ANY WARRANTY; without even the implied warranty of
 * MERCHANTABILITY or FITNESS FOR A PARTICULAR PURPOSE.  See the
 * GNU General Public License for more details.
 *
 * You should have received a copy of the GNU General Public License
 * along with WeeChat.  If not, see <http://www.gnu.org/licenses/>.
 */

#ifndef WEECHAT_PLUGIN_IRC_COMMAND_H
#define WEECHAT_PLUGIN_IRC_COMMAND_H

struct t_irc_server;
struct t_irc_channel;

#define IRC_COMMAND_CALLBACK(__command)                                 \
    int                                                                 \
    irc_command_##__command (const void *pointer, void *data,           \
                             struct t_gui_buffer *buffer,               \
                             int argc, char **argv, char **argv_eol)

#define IRC_COMMAND_CHECK_SERVER(__command, __check_connection)         \
    if (!ptr_server)                                                    \
    {                                                                   \
        weechat_printf (NULL,                                           \
                        _("%s%s: command \"%s\" must be executed on "   \
                          "irc buffer (server or channel)"),            \
                        weechat_prefix ("error"), IRC_PLUGIN_NAME,      \
                        __command);                                     \
        return WEECHAT_RC_OK;                                           \
    }                                                                   \
    if (__check_connection && !ptr_server->is_connected)                \
    {                                                                   \
        weechat_printf (NULL,                                           \
                        _("%s%s: command \"%s\" must be executed on "   \
                          "connected irc server"),                      \
                        weechat_prefix ("error"), IRC_PLUGIN_NAME,      \
                        __command);                                     \
        return WEECHAT_RC_OK;                                           \
    }

/* list of supported capabilities (for completion in command /cap) */
#define IRC_COMMAND_CAP_SUPPORTED_COMPLETION \
<<<<<<< HEAD
    "account-notify|away-notify|cap-notify|extended-join|"              \
    "invite-notify|multi-prefix|server-time|userhost-in-names|%*"
=======
    "account-notify|away-notify|cap-notify|chghost|extended-join|"      \
    "multi-prefix|server-time|userhost-in-names|%*"
>>>>>>> 8420abe8

/* list of supported CTCPs (for completion in command /ctcp) */
#define IRC_COMMAND_CTCP_SUPPORTED_COMPLETION \
    "action|clientinfo|finger|ping|source|time|userinfo|version"

extern void irc_command_away_server (struct t_irc_server *server,
                                     const char *arguments,
                                     int reset_unread_marker);
extern void irc_command_join_server (struct t_irc_server *server,
                                     const char *arguments,
                                     int manual_join,
                                     int noswitch);
extern void irc_command_mode_server (struct t_irc_server *server,
                                     const char *command,
                                     struct t_irc_channel *channel,
                                     const char *arguments,
                                     int flags);
extern void irc_command_part_channel (struct t_irc_server *server,
                                      const char *channel_name,
                                      const char *part_message);
extern void irc_command_quit_server (struct t_irc_server *server,
                                     const char *arguments);
extern void irc_command_init ();

#endif /* WEECHAT_PLUGIN_IRC_COMMAND_H */<|MERGE_RESOLUTION|>--- conflicted
+++ resolved
@@ -51,13 +51,8 @@
 
 /* list of supported capabilities (for completion in command /cap) */
 #define IRC_COMMAND_CAP_SUPPORTED_COMPLETION \
-<<<<<<< HEAD
-    "account-notify|away-notify|cap-notify|extended-join|"              \
+    "account-notify|away-notify|cap-notify|chghost|extended-join|"      \
     "invite-notify|multi-prefix|server-time|userhost-in-names|%*"
-=======
-    "account-notify|away-notify|cap-notify|chghost|extended-join|"      \
-    "multi-prefix|server-time|userhost-in-names|%*"
->>>>>>> 8420abe8
 
 /* list of supported CTCPs (for completion in command /ctcp) */
 #define IRC_COMMAND_CTCP_SUPPORTED_COMPLETION \
