/*
 * trigger-config.c - trigger configuration options (file trigger.conf)
 *
 * Copyright (C) 2014-2016 Sébastien Helleu <flashcode@flashtux.org>
 *
 * This file is part of WeeChat, the extensible chat client.
 *
 * WeeChat is free software; you can redistribute it and/or modify
 * it under the terms of the GNU General Public License as published by
 * the Free Software Foundation; either version 3 of the License, or
 * (at your option) any later version.
 *
 * WeeChat is distributed in the hope that it will be useful,
 * but WITHOUT ANY WARRANTY; without even the implied warranty of
 * MERCHANTABILITY or FITNESS FOR A PARTICULAR PURPOSE.  See the
 * GNU General Public License for more details.
 *
 * You should have received a copy of the GNU General Public License
 * along with WeeChat.  If not, see <http://www.gnu.org/licenses/>.
 */

#include <stdlib.h>
#include <stdio.h>
#include <string.h>

#include "../weechat-plugin.h"
#include "trigger.h"
#include "trigger-config.h"


struct t_config_file *trigger_config_file = NULL;
struct t_config_section *trigger_config_section_trigger = NULL;

/* trigger config, look section */

struct t_config_option *trigger_config_look_enabled;
struct t_config_option *trigger_config_look_monitor_strip_colors;

/* trigger config, color section */

struct t_config_option *trigger_config_color_flag_command;
struct t_config_option *trigger_config_color_flag_conditions;
struct t_config_option *trigger_config_color_flag_regex;
struct t_config_option *trigger_config_color_flag_return_code;
struct t_config_option *trigger_config_color_flag_once_action;
struct t_config_option *trigger_config_color_regex;
struct t_config_option *trigger_config_color_replace;
struct t_config_option *trigger_config_color_trigger;
struct t_config_option *trigger_config_color_trigger_disabled;

char *trigger_config_default_list[][1 + TRIGGER_NUM_OPTIONS] =
{
    /* beep on highlight/private message */
    { "beep", "on",
      "print",
      "",
      "${tg_displayed} && (${tg_highlight} || ${tg_msg_pv})",
      "",
      "/print -beep",
      "ok",
      "" },
    /* hide passwords in commands */
    { "cmd_pass", "on",
      "modifier",
      "5000|input_text_display;5000|history_add;5000|irc_command_auth",
      "",
      "==^("
      "(/(msg|m|quote) +nickserv "
      "+(id|identify|register|ghost +[^ ]+|release +[^ ]+|regain +[^ ]+|"
      "recover +[^ ]+) +)|"
      "/oper +[^ ]+ +|"
      "/quote +pass +|"
      "/set +[^ ]*password[^ ]* +|"
      "/secure +(passphrase|decrypt|set +[^ ]+) +)"
      "(.*)"
      "==${re:1}${hide:*,${re:+}}",
      "",
      "",
      "" },
    /* hide password in IRC auth message displayed */
    { "msg_auth", "on",
      "modifier",
      "5000|irc_message_auth",
      "",
      "==^(.*(id|identify|register|ghost +[^ ]+|release +[^ ]+|regain +[^ ]+|"
      "recover +[^ ]+) +)(.*)"
      "==${re:1}${hide:*,${re:+}}",
      "",
      "",
      "" },
    /* hide server password in commands /server and /connect */
    { "server_pass", "on",
      "modifier",
      "5000|input_text_display;5000|history_add",
      "",
      "==^(/(server|connect) .*-(sasl_)?password=)([^ ]+)(.*)"
      "==${re:1}${hide:*,${re:4}}${re:5}"
      "",
      "",
      "" },
    { NULL, NULL, NULL, NULL, NULL, NULL, NULL, NULL, NULL },
};


/*
 * Callback for changes on option "trigger.look.enabled".
 */

void
trigger_config_change_enabled (const void *pointer, void *data,
                               struct t_config_option *option)
{
    /* make C compiler happy */
    (void) pointer;
    (void) data;

    trigger_enabled = weechat_config_boolean (option);
}

/*
 * Callback for changes on option "trigger.trigger.xxx.enabled".
 */

void
trigger_config_change_trigger_enabled (const void *pointer, void *data,
                                       struct t_config_option *option)
{
    struct t_trigger *ptr_trigger;

    /* make C compiler happy */
    (void) pointer;
    (void) data;

    ptr_trigger = trigger_search_with_option (option);
    if (!ptr_trigger)
        return;

    if (weechat_config_boolean (option))
        trigger_hook (ptr_trigger);
    else
        trigger_unhook (ptr_trigger);
}

/*
 * Callback for changes on option "trigger.trigger.xxx.hook".
 */

void
trigger_config_change_trigger_hook (const void *pointer, void *data,
                                    struct t_config_option *option)
{
    struct t_trigger *ptr_trigger;

    /* make C compiler happy */
    (void) pointer;
    (void) data;

    ptr_trigger = trigger_search_with_option (option);
    if (!ptr_trigger)
        return;

    if (ptr_trigger->options[TRIGGER_OPTION_ARGUMENTS])
        trigger_hook (ptr_trigger);
}

/*
 * Callback for changes on option "trigger.trigger.xxx.arguments".
 */

void
trigger_config_change_trigger_arguments (const void *pointer, void *data,
                                         struct t_config_option *option)
{
    struct t_trigger *ptr_trigger;

    /* make C compiler happy */
    (void) pointer;
    (void) data;

    ptr_trigger = trigger_search_with_option (option);
    if (!ptr_trigger)
        return;

    if (ptr_trigger->options[TRIGGER_OPTION_HOOK])
        trigger_hook (ptr_trigger);
}

/*
 * Callback for changes on option "trigger.trigger.xxx.regex".
 */

void
trigger_config_change_trigger_regex (const void *pointer, void *data,
                                     struct t_config_option *option)
{
    struct t_trigger *ptr_trigger;

    /* make C compiler happy */
    (void) pointer;
    (void) data;

    ptr_trigger = trigger_search_with_option (option);
    if (!ptr_trigger)
        return;

    switch (trigger_regex_split (weechat_config_string (option),
                                 &ptr_trigger->regex_count,
                                 &ptr_trigger->regex))
    {
        case 0: /* OK */
            break;
        case -1: /* format error */
            weechat_printf (NULL,
                            _("%s%s: invalid format for option \"regex\", "
                              "see /help trigger.trigger.%s.regex"),
                            weechat_prefix ("error"), TRIGGER_PLUGIN_NAME,
                            ptr_trigger->name);
            break;
        case -2: /* regex compilation error */
            weechat_printf (NULL,
                            _("%s%s: invalid regular expression in option "
                              "\"regex\", see /help trigger.trigger.%s.regex"),
                            weechat_prefix ("error"), TRIGGER_PLUGIN_NAME,
                            ptr_trigger->name);
            break;
        case -3: /* memory error */
            weechat_printf (NULL,
                            _("%s%s: not enough memory"),
                            weechat_prefix ("error"), TRIGGER_PLUGIN_NAME);
            break;
    }
}

/*
 * Callback for changes on option "trigger.trigger.xxx.command".
 */

void
trigger_config_change_trigger_command (const void *pointer, void *data,
                                       struct t_config_option *option)
{
    struct t_trigger *ptr_trigger;

    /* make C compiler happy */
    (void) pointer;
    (void) data;

    ptr_trigger = trigger_search_with_option (option);
    if (!ptr_trigger)
        return;

    trigger_split_command (weechat_config_string (option),
                           &ptr_trigger->commands_count,
                           &ptr_trigger->commands);
}

/*
 * Creates an option for a trigger.
 *
 * Returns pointer to new option, NULL if error.
 */

struct t_config_option *
trigger_config_create_trigger_option (const char *trigger_name, int index_option,
                                      const char *value)
{
    struct t_config_option *ptr_option;
    int length;
    char *option_name;

    ptr_option = NULL;

    length = strlen (trigger_name) + 1 +
        strlen (trigger_option_string[index_option]) + 1;
    option_name = malloc (length);
    if (!option_name)
        return NULL;

    snprintf (option_name, length, "%s.%s",
              trigger_name, trigger_option_string[index_option]);

    switch (index_option)
    {
        case TRIGGER_OPTION_ENABLED:
            ptr_option = weechat_config_new_option (
                trigger_config_file, trigger_config_section_trigger,
                option_name, "boolean",
                N_("if disabled, the hooks are removed from trigger, so it is "
                   "not called any more"),
                NULL, 0, 0, value, NULL, 0,
                NULL, NULL, NULL,
                &trigger_config_change_trigger_enabled, NULL, NULL,
                NULL, NULL, NULL);
            break;
        case TRIGGER_OPTION_HOOK:
            ptr_option = weechat_config_new_option (
                trigger_config_file, trigger_config_section_trigger,
                option_name, "integer",
                N_("type of hook used"),
                trigger_hook_option_values,
                0, 0, value, NULL, 0,
                NULL, NULL, NULL,
                &trigger_config_change_trigger_hook, NULL, NULL,
                NULL, NULL, NULL);
            break;
        case TRIGGER_OPTION_ARGUMENTS:
            ptr_option = weechat_config_new_option (
                trigger_config_file, trigger_config_section_trigger,
                option_name, "string",
                N_("arguments for the hook (depend on the hook type, see /help "
                   "trigger)"),
                NULL, 0, 0, value, NULL, 0,
                NULL, NULL, NULL,
                &trigger_config_change_trigger_arguments, NULL, NULL,
                NULL, NULL, NULL);
            break;
        case TRIGGER_OPTION_CONDITIONS:
            ptr_option = weechat_config_new_option (
                trigger_config_file, trigger_config_section_trigger,
                option_name, "string",
                N_("condition(s) for running the command (it is checked in "
                   "hook callback) (note: content is evaluated when trigger is "
                   "run, see /help eval)"),
                NULL, 0, 0, value, NULL, 0,
                NULL, NULL, NULL, NULL, NULL, NULL, NULL, NULL, NULL);
            break;
        case TRIGGER_OPTION_REGEX:
            ptr_option = weechat_config_new_option (
                trigger_config_file, trigger_config_section_trigger,
                option_name, "string",
                N_("replace text with a POSIX extended regular expression (it "
                   "is done only if conditions are OK, and before running the "
                   "command) (note: content is evaluated when trigger is run, "
                   "see /help eval); format is: \"/regex/replace/var\" (var "
                   "is the hashtable variable to replace, it is optional), "
                   "many regex can be separated by a space, for example: "
                   "\"/regex1/replace1/var1 /regex2/replace2/var2\"; escaped "
                   "chars are interpreted in the regex (for example \"\\n\"); "
                   "the separator \"/\" can be replaced by any char (one or "
                   "more identical chars); matching groups can be used in "
                   "replace: ${re:0} to ${re:99}, ${re:+} for last match and "
                   "${hide:c,${re:N}} to replace all chars of group N by "
                   "char 'c'"),
                NULL, 0, 0, value, NULL, 0,
                NULL, NULL, NULL,
                &trigger_config_change_trigger_regex, NULL, NULL,
                NULL, NULL, NULL);
            break;
        case TRIGGER_OPTION_COMMAND:
            ptr_option = weechat_config_new_option (
                trigger_config_file, trigger_config_section_trigger,
                option_name, "string",
                N_("command(s) to run if conditions are OK, after regex "
                   "replacements (many commands can be separated by semicolons)"),
                NULL, 0, 0, value, NULL, 0,
                NULL, NULL, NULL,
                &trigger_config_change_trigger_command, NULL, NULL,
                NULL, NULL, NULL);
            break;
        case TRIGGER_OPTION_RETURN_CODE:
            ptr_option = weechat_config_new_option (
                trigger_config_file, trigger_config_section_trigger,
                option_name, "integer",
                N_("return code for hook callback (see plugin API reference to "
                   "know where ok_eat/error can be used efficiently)"),
                "ok|ok_eat|error", 0, 0, value, NULL, 0,
                NULL, NULL, NULL, NULL, NULL, NULL, NULL, NULL, NULL);
            break;
        case TRIGGER_OPTION_ONCE_ACTION:
            ptr_option = weechat_config_new_option (
                trigger_config_file, trigger_config_section_trigger,
                option_name, "integer",
                N_("action to take after execution"),
                "none|disable|delete", 0, 0, value, NULL, 0, NULL, NULL,
                NULL, NULL, NULL, NULL);
            break;
        case TRIGGER_NUM_OPTIONS:
            break;
    }

    free (option_name);

    return ptr_option;
}

/*
 * Creates option for a temporary trigger (when reading configuration file).
 */

void
trigger_config_create_option_temp (struct t_trigger *temp_trigger,
                                   int index_option, const char *value)
{
    struct t_config_option *new_option;

    new_option = trigger_config_create_trigger_option (temp_trigger->name,
                                                       index_option, value);
    if (new_option
        && (index_option >= 0) && (index_option < TRIGGER_NUM_OPTIONS))
    {
        temp_trigger->options[index_option] = new_option;
    }
}

/*
 * Uses temporary triggers (created by reading configuration file).
 */

void
trigger_config_use_temp_triggers ()
{
    struct t_trigger *ptr_temp_trigger, *next_temp_trigger;
    int i, num_options_ok;

    for (ptr_temp_trigger = triggers_temp; ptr_temp_trigger;
         ptr_temp_trigger = ptr_temp_trigger->next_trigger)
    {
        num_options_ok = 0;
        for (i = 0; i < TRIGGER_NUM_OPTIONS; i++)
        {
            if (!ptr_temp_trigger->options[i])
            {
                ptr_temp_trigger->options[i] =
                    trigger_config_create_trigger_option (ptr_temp_trigger->name,
                                                          i,
                                                          trigger_option_default[i]);
            }
            if (ptr_temp_trigger->options[i])
                num_options_ok++;
        }

        if (num_options_ok == TRIGGER_NUM_OPTIONS)
        {
            trigger_new_with_options (ptr_temp_trigger->name,
                                      ptr_temp_trigger->options);
        }
        else
        {
            for (i = 0; i < TRIGGER_NUM_OPTIONS; i++)
            {
                if (ptr_temp_trigger->options[i])
                {
                    weechat_config_option_free (ptr_temp_trigger->options[i]);
                    ptr_temp_trigger->options[i] = NULL;
                }
            }
        }
    }

    /* free all temporary triggers */
    while (triggers_temp)
    {
        next_temp_trigger = triggers_temp->next_trigger;

        if (triggers_temp->name)
            free (triggers_temp->name);
        free (triggers_temp);

        triggers_temp = next_temp_trigger;
    }
    last_trigger_temp = NULL;
}

/*
 * Reads a trigger option in trigger configuration file.
 */

int
trigger_config_trigger_read_cb (const void *pointer, void *data,
                                struct t_config_file *config_file,
                                struct t_config_section *section,
                                const char *option_name, const char *value)
{
    char *pos_option, *trigger_name;
    struct t_trigger *ptr_temp_trigger;
    int index_option;

    /* make C compiler happy */
    (void) pointer;
    (void) data;
    (void) config_file;
    (void) section;

    if (!option_name)
        return WEECHAT_CONFIG_OPTION_SET_OK_SAME_VALUE;

    pos_option = strchr (option_name, '.');
    if (!pos_option)
        return WEECHAT_CONFIG_OPTION_SET_OK_SAME_VALUE;

    trigger_name = weechat_strndup (option_name, pos_option - option_name);
    if (!trigger_name)
        return WEECHAT_CONFIG_OPTION_SET_OK_SAME_VALUE;

    pos_option++;

    /* search temporary trigger */
    for (ptr_temp_trigger = triggers_temp; ptr_temp_trigger;
         ptr_temp_trigger = ptr_temp_trigger->next_trigger)
    {
        if (strcmp (ptr_temp_trigger->name, trigger_name) == 0)
            break;
    }
    if (!ptr_temp_trigger)
    {
        /* create new temporary trigger */
        ptr_temp_trigger = trigger_alloc (trigger_name);
        if (ptr_temp_trigger)
            trigger_add (ptr_temp_trigger, &triggers_temp, &last_trigger_temp);
    }

    if (ptr_temp_trigger)
    {
        index_option = trigger_search_option (pos_option);
        if (index_option >= 0)
        {
            trigger_config_create_option_temp (ptr_temp_trigger, index_option,
                                               value);
        }
        else
        {
            weechat_printf (NULL,
                            _("%sWarning: unknown option for section \"%s\": "
                              "%s (value: \"%s\")"),
                            weechat_prefix ("error"),
                            TRIGGER_CONFIG_SECTION_TRIGGER,
                            option_name, value);
        }
    }

    free (trigger_name);

    return WEECHAT_CONFIG_OPTION_SET_OK_SAME_VALUE;
}

/*
 * Writes default triggers in trigger configuration file.
 */

int
trigger_config_trigger_write_default_cb (const void *pointer, void *data,
                                         struct t_config_file *config_file,
                                         const char *section_name)
{
    int i, j, quotes;
    char option_name[512];

    /* make C compiler happy */
    (void) pointer;
    (void) data;

    if (!weechat_config_write_line (config_file, section_name, NULL))
        return WEECHAT_CONFIG_WRITE_ERROR;

    for (i = 0; trigger_config_default_list[i][0]; i++)
    {
        for (j = 0; j < TRIGGER_NUM_OPTIONS; j++)
        {
            snprintf (option_name, sizeof (option_name),
                      "%s.%s",
                      trigger_config_default_list[i][0],
                      trigger_option_string[j]);
            quotes = (j & (TRIGGER_OPTION_ARGUMENTS | TRIGGER_OPTION_CONDITIONS |
                           TRIGGER_OPTION_REGEX | TRIGGER_OPTION_COMMAND));
            if (!weechat_config_write_line (config_file, option_name, "%s%s%s",
                                            (quotes) ? "\"" : "",
                                            trigger_config_default_list[i][j + 1],
                                            (quotes) ? "\"" : ""))
            {
                return WEECHAT_CONFIG_WRITE_ERROR;
            }
        }
    }

    return WEECHAT_CONFIG_WRITE_OK;
}

/*
 * Reloads trigger configuration file.
 */

int
trigger_config_reload_cb (const void *pointer, void *data,
                          struct t_config_file *config_file)
{
    int rc;

    /* make C compiler happy */
    (void) pointer;
    (void) data;

    trigger_free_all ();

    rc = weechat_config_reload (config_file);

    trigger_config_use_temp_triggers ();

    return rc;
}

/*
 * Initializes trigger configuration file.
 *
 * Returns:
 *   1: OK
 *   0: error
 */

int
trigger_config_init ()
{
    struct t_config_section *ptr_section;

    trigger_config_file = weechat_config_new (
        TRIGGER_CONFIG_NAME, &trigger_config_reload_cb, NULL, NULL);
    if (!trigger_config_file)
        return 0;

    /* look */
    ptr_section = weechat_config_new_section (trigger_config_file, "look",
                                              0, 0,
                                              NULL, NULL, NULL,
                                              NULL, NULL, NULL,
                                              NULL, NULL, NULL,
                                              NULL, NULL, NULL,
                                              NULL, NULL, NULL);
    if (!ptr_section)
    {
        weechat_config_free (trigger_config_file);
        return 0;
    }

    trigger_config_look_enabled = weechat_config_new_option (
        trigger_config_file, ptr_section,
        "enabled", "boolean",
        N_("enable trigger support"),
        NULL, 0, 0, "on", NULL, 0,
        NULL, NULL, NULL,
        &trigger_config_change_enabled, NULL, NULL,
        NULL, NULL, NULL);
    trigger_config_look_monitor_strip_colors = weechat_config_new_option (
        trigger_config_file, ptr_section,
        "monitor_strip_colors", "boolean",
        N_("strip colors in hashtable values displayed on monitor buffer"),
        NULL, 0, 0, "off", NULL, 0,
        NULL, NULL, NULL, NULL, NULL, NULL, NULL, NULL, NULL);

    /* color */
    ptr_section = weechat_config_new_section (trigger_config_file, "color",
                                              0, 0,
                                              NULL, NULL, NULL,
                                              NULL, NULL, NULL,
                                              NULL, NULL, NULL,
                                              NULL, NULL, NULL,
                                              NULL, NULL, NULL);
    if (!ptr_section)
    {
        weechat_config_free (trigger_config_file);
        return 0;
    }

    trigger_config_color_flag_command = weechat_config_new_option (
        trigger_config_file, ptr_section,
        "flag_command", "color",
        N_("text color for command flag (in /trigger list)"),
        NULL, 0, 0, "lightgreen", NULL, 0,
        NULL, NULL, NULL, NULL, NULL, NULL, NULL, NULL, NULL);
    trigger_config_color_flag_conditions = weechat_config_new_option (
        trigger_config_file, ptr_section,
        "flag_conditions", "color",
        N_("text color for conditions flag (in /trigger list)"),
        NULL, 0, 0, "yellow", NULL, 0,
        NULL, NULL, NULL, NULL, NULL, NULL, NULL, NULL, NULL);
    trigger_config_color_flag_regex = weechat_config_new_option (
        trigger_config_file, ptr_section,
        "flag_regex", "color",
        N_("text color for regex flag (in /trigger list)"),
        NULL, 0, 0, "lightcyan", NULL, 0,
        NULL, NULL, NULL, NULL, NULL, NULL, NULL, NULL, NULL);
    trigger_config_color_flag_return_code = weechat_config_new_option (
        trigger_config_file, ptr_section,
        "flag_return_code", "color",
        N_("text color for return code flag (in /trigger list)"),
        NULL, 0, 0, "lightmagenta", NULL, 0,
<<<<<<< HEAD
        NULL, NULL, NULL, NULL, NULL, NULL, NULL, NULL, NULL);
=======
        NULL, NULL, NULL, NULL, NULL, NULL);
    trigger_config_color_flag_once_action = weechat_config_new_option (
        trigger_config_file, ptr_section,
        "flag_once_action", "color",
        N_("text color for once action flag (in /trigger list)"),
        NULL, 0, 0, "lightblue", NULL, 0,
        NULL, NULL, NULL, NULL, NULL, NULL);
>>>>>>> 1d3a7533
    trigger_config_color_regex = weechat_config_new_option (
        trigger_config_file, ptr_section,
        "regex", "color",
        N_("text color for regular expressions"),
        NULL, 0, 0, "white", NULL, 0,
        NULL, NULL, NULL, NULL, NULL, NULL, NULL, NULL, NULL);
    trigger_config_color_replace = weechat_config_new_option (
        trigger_config_file, ptr_section,
        "replace", "color",
        N_("text color for replacement text (for regular expressions)"),
        NULL, 0, 0, "cyan", NULL, 0,
        NULL, NULL, NULL, NULL, NULL, NULL, NULL, NULL, NULL);
    trigger_config_color_trigger = weechat_config_new_option (
        trigger_config_file, ptr_section,
        "trigger", "color",
        N_("text color for trigger name"),
        NULL, 0, 0, "green", NULL, 0,
        NULL, NULL, NULL, NULL, NULL, NULL, NULL, NULL, NULL);
    trigger_config_color_trigger_disabled = weechat_config_new_option (
        trigger_config_file, ptr_section,
        "trigger_disabled", "color",
        N_("text color for disabled trigger name"),
        NULL, 0, 0, "red", NULL, 0,
        NULL, NULL, NULL, NULL, NULL, NULL, NULL, NULL, NULL);

    /* trigger */
    ptr_section = weechat_config_new_section (
        trigger_config_file,
        TRIGGER_CONFIG_SECTION_TRIGGER,
        0, 0,
        &trigger_config_trigger_read_cb, NULL, NULL,
        NULL, NULL, NULL,
        &trigger_config_trigger_write_default_cb, NULL, NULL,
        NULL, NULL, NULL,
        NULL, NULL, NULL);
    if (!ptr_section)
    {
        weechat_config_free (trigger_config_file);
        return 0;
    }

    trigger_config_section_trigger = ptr_section;

    return 1;
}

/*
 * Reads trigger configuration file.
 */

int
trigger_config_read ()
{
    int rc;

    rc = weechat_config_read (trigger_config_file);

    trigger_config_use_temp_triggers ();

    return rc;
}

/*
 * Writes trigger configuration file.
 */

int
trigger_config_write ()
{
    return weechat_config_write (trigger_config_file);
}

/*
 * Frees trigger configuration.
 */

void
trigger_config_free ()
{
    weechat_config_free (trigger_config_file);
}<|MERGE_RESOLUTION|>--- conflicted
+++ resolved
@@ -371,8 +371,8 @@
                 trigger_config_file, trigger_config_section_trigger,
                 option_name, "integer",
                 N_("action to take after execution"),
-                "none|disable|delete", 0, 0, value, NULL, 0, NULL, NULL,
-                NULL, NULL, NULL, NULL);
+                "none|disable|delete", 0, 0, value, NULL, 0,
+                NULL, NULL, NULL, NULL, NULL, NULL, NULL, NULL, NULL);
             break;
         case TRIGGER_NUM_OPTIONS:
             break;
@@ -682,17 +682,13 @@
         "flag_return_code", "color",
         N_("text color for return code flag (in /trigger list)"),
         NULL, 0, 0, "lightmagenta", NULL, 0,
-<<<<<<< HEAD
-        NULL, NULL, NULL, NULL, NULL, NULL, NULL, NULL, NULL);
-=======
-        NULL, NULL, NULL, NULL, NULL, NULL);
+        NULL, NULL, NULL, NULL, NULL, NULL, NULL, NULL, NULL);
     trigger_config_color_flag_once_action = weechat_config_new_option (
         trigger_config_file, ptr_section,
         "flag_once_action", "color",
         N_("text color for once action flag (in /trigger list)"),
         NULL, 0, 0, "lightblue", NULL, 0,
-        NULL, NULL, NULL, NULL, NULL, NULL);
->>>>>>> 1d3a7533
+        NULL, NULL, NULL, NULL, NULL, NULL, NULL, NULL, NULL);
     trigger_config_color_regex = weechat_config_new_option (
         trigger_config_file, ptr_section,
         "regex", "color",
